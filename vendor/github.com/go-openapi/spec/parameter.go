// Copyright 2015 go-swagger maintainers
//
// Licensed under the Apache License, Version 2.0 (the "License");
// you may not use this file except in compliance with the License.
// You may obtain a copy of the License at
//
//    http://www.apache.org/licenses/LICENSE-2.0
//
// Unless required by applicable law or agreed to in writing, software
// distributed under the License is distributed on an "AS IS" BASIS,
// WITHOUT WARRANTIES OR CONDITIONS OF ANY KIND, either express or implied.
// See the License for the specific language governing permissions and
// limitations under the License.

package spec

import (
	"encoding/json"
	"strings"

	"github.com/go-openapi/jsonpointer"
	"github.com/go-openapi/swag"
)

// QueryParam creates a query parameter
func QueryParam(name string) *Parameter {
	return &Parameter{ParamProps: ParamProps{Name: name, In: "query"}}
}

// HeaderParam creates a header parameter, this is always required by default
func HeaderParam(name string) *Parameter {
	return &Parameter{ParamProps: ParamProps{Name: name, In: "header", Required: true}}
}

// PathParam creates a path parameter, this is always required
func PathParam(name string) *Parameter {
	return &Parameter{ParamProps: ParamProps{Name: name, In: "path", Required: true}}
}

// BodyParam creates a body parameter
func BodyParam(name string, schema *Schema) *Parameter {
	return &Parameter{ParamProps: ParamProps{Name: name, In: "body", Schema: schema},
		SimpleSchema: SimpleSchema{Type: "object"}}
}

// FormDataParam creates a body parameter
func FormDataParam(name string) *Parameter {
	return &Parameter{ParamProps: ParamProps{Name: name, In: "formData"}}
}

// FileParam creates a body parameter
func FileParam(name string) *Parameter {
	return &Parameter{ParamProps: ParamProps{Name: name, In: "formData"},
		SimpleSchema: SimpleSchema{Type: "file"}}
}

// SimpleArrayParam creates a param for a simple array (string, int, date etc)
func SimpleArrayParam(name, tpe, fmt string) *Parameter {
	return &Parameter{ParamProps: ParamProps{Name: name},
		SimpleSchema: SimpleSchema{Type: jsonArray, CollectionFormat: "csv",
			Items: &Items{SimpleSchema: SimpleSchema{Type: "string", Format: fmt}}}}
}

// ParamRef creates a parameter that's a json reference
func ParamRef(uri string) *Parameter {
	p := new(Parameter)
	p.Ref = MustCreateRef(uri)
	return p
}

// ParamProps describes the specific attributes of an operation parameter
<<<<<<< HEAD
//
// NOTE:
// - Schema is defined when "in" == "body": see validate
// - AllowEmptyValue is allowed where "in" == "query" || "formData"
=======
>>>>>>> a1605996
type ParamProps struct {
	Description     string  `json:"description,omitempty"`
	Name            string  `json:"name,omitempty"`
	In              string  `json:"in,omitempty"`
	Required        bool    `json:"required,omitempty"`
	Schema          *Schema `json:"schema,omitempty"`
	AllowEmptyValue bool    `json:"allowEmptyValue,omitempty"`
}

// Parameter a unique parameter is defined by a combination of a [name](#parameterName) and [location](#parameterIn).
//
// There are five possible parameter types.
// * Path - Used together with [Path Templating](#pathTemplating), where the parameter value is actually part
//   of the operation's URL. This does not include the host or base path of the API. For example, in `/items/{itemId}`,
//   the path parameter is `itemId`.
// * Query - Parameters that are appended to the URL. For example, in `/items?id=###`, the query parameter is `id`.
// * Header - Custom headers that are expected as part of the request.
// * Body - The payload that's appended to the HTTP request. Since there can only be one payload, there can only be
//   _one_ body parameter. The name of the body parameter has no effect on the parameter itself and is used for
//   documentation purposes only. Since Form parameters are also in the payload, body and form parameters cannot exist
//   together for the same operation.
// * Form - Used to describe the payload of an HTTP request when either `application/x-www-form-urlencoded` or
//   `multipart/form-data` are used as the content type of the request (in Swagger's definition,
//   the [`consumes`](#operationConsumes) property of an operation). This is the only parameter type that can be used
//   to send files, thus supporting the `file` type. Since form parameters are sent in the payload, they cannot be
//   declared together with a body parameter for the same operation. Form parameters have a different format based on
//   the content-type used (for further details, consult http://www.w3.org/TR/html401/interact/forms.html#h-17.13.4).
//   * `application/x-www-form-urlencoded` - Similar to the format of Query parameters but as a payload.
//   For example, `foo=1&bar=swagger` - both `foo` and `bar` are form parameters. This is normally used for simple
//   parameters that are being transferred.
//   * `multipart/form-data` - each parameter takes a section in the payload with an internal header.
//   For example, for the header `Content-Disposition: form-data; name="submit-name"` the name of the parameter is
//   `submit-name`. This type of form parameters is more commonly used for file transfers.
//
// For more information: http://goo.gl/8us55a#parameterObject
type Parameter struct {
	Refable
	CommonValidations
	SimpleSchema
	VendorExtensible
	ParamProps
}

// JSONLookup look up a value by the json property name
func (p Parameter) JSONLookup(token string) (interface{}, error) {
	if ex, ok := p.Extensions[token]; ok {
		return &ex, nil
	}
	if token == jsonRef {
		return &p.Ref, nil
	}

	r, _, err := jsonpointer.GetForToken(p.CommonValidations, token)
	if err != nil && !strings.HasPrefix(err.Error(), "object has no field") {
		return nil, err
	}
	if r != nil {
		return r, nil
	}
	r, _, err = jsonpointer.GetForToken(p.SimpleSchema, token)
	if err != nil && !strings.HasPrefix(err.Error(), "object has no field") {
		return nil, err
	}
	if r != nil {
		return r, nil
	}
	r, _, err = jsonpointer.GetForToken(p.ParamProps, token)
	return r, err
}

// WithDescription a fluent builder method for the description of the parameter
func (p *Parameter) WithDescription(description string) *Parameter {
	p.Description = description
	return p
}

// Named a fluent builder method to override the name of the parameter
func (p *Parameter) Named(name string) *Parameter {
	p.Name = name
	return p
}

// WithLocation a fluent builder method to override the location of the parameter
func (p *Parameter) WithLocation(in string) *Parameter {
	p.In = in
	return p
}

// Typed a fluent builder method for the type of the parameter value
func (p *Parameter) Typed(tpe, format string) *Parameter {
	p.Type = tpe
	p.Format = format
	return p
}

// CollectionOf a fluent builder method for an array parameter
func (p *Parameter) CollectionOf(items *Items, format string) *Parameter {
	p.Type = jsonArray
	p.Items = items
	p.CollectionFormat = format
	return p
}

// WithDefault sets the default value on this parameter
func (p *Parameter) WithDefault(defaultValue interface{}) *Parameter {
	p.AsOptional() // with default implies optional
	p.Default = defaultValue
	return p
}

// AllowsEmptyValues flags this parameter as being ok with empty values
func (p *Parameter) AllowsEmptyValues() *Parameter {
	p.AllowEmptyValue = true
	return p
}

// NoEmptyValues flags this parameter as not liking empty values
func (p *Parameter) NoEmptyValues() *Parameter {
	p.AllowEmptyValue = false
	return p
}

// AsOptional flags this parameter as optional
func (p *Parameter) AsOptional() *Parameter {
	p.Required = false
	return p
}

// AsRequired flags this parameter as required
func (p *Parameter) AsRequired() *Parameter {
	if p.Default != nil { // with a default required makes no sense
		return p
	}
	p.Required = true
	return p
}

// WithMaxLength sets a max length value
func (p *Parameter) WithMaxLength(max int64) *Parameter {
	p.MaxLength = &max
	return p
}

// WithMinLength sets a min length value
func (p *Parameter) WithMinLength(min int64) *Parameter {
	p.MinLength = &min
	return p
}

// WithPattern sets a pattern value
func (p *Parameter) WithPattern(pattern string) *Parameter {
	p.Pattern = pattern
	return p
}

// WithMultipleOf sets a multiple of value
func (p *Parameter) WithMultipleOf(number float64) *Parameter {
	p.MultipleOf = &number
	return p
}

// WithMaximum sets a maximum number value
func (p *Parameter) WithMaximum(max float64, exclusive bool) *Parameter {
	p.Maximum = &max
	p.ExclusiveMaximum = exclusive
	return p
}

// WithMinimum sets a minimum number value
func (p *Parameter) WithMinimum(min float64, exclusive bool) *Parameter {
	p.Minimum = &min
	p.ExclusiveMinimum = exclusive
	return p
}

// WithEnum sets a the enum values (replace)
func (p *Parameter) WithEnum(values ...interface{}) *Parameter {
	p.Enum = append([]interface{}{}, values...)
	return p
}

// WithMaxItems sets the max items
func (p *Parameter) WithMaxItems(size int64) *Parameter {
	p.MaxItems = &size
	return p
}

// WithMinItems sets the min items
func (p *Parameter) WithMinItems(size int64) *Parameter {
	p.MinItems = &size
	return p
}

// UniqueValues dictates that this array can only have unique items
func (p *Parameter) UniqueValues() *Parameter {
	p.UniqueItems = true
	return p
}

// AllowDuplicates this array can have duplicates
func (p *Parameter) AllowDuplicates() *Parameter {
	p.UniqueItems = false
	return p
}

// UnmarshalJSON hydrates this items instance with the data from JSON
func (p *Parameter) UnmarshalJSON(data []byte) error {
	if err := json.Unmarshal(data, &p.CommonValidations); err != nil {
		return err
	}
	if err := json.Unmarshal(data, &p.Refable); err != nil {
		return err
	}
	if err := json.Unmarshal(data, &p.SimpleSchema); err != nil {
		return err
	}
	if err := json.Unmarshal(data, &p.VendorExtensible); err != nil {
		return err
	}
	return json.Unmarshal(data, &p.ParamProps)
}

// MarshalJSON converts this items object to JSON
func (p Parameter) MarshalJSON() ([]byte, error) {
	b1, err := json.Marshal(p.CommonValidations)
	if err != nil {
		return nil, err
	}
	b2, err := json.Marshal(p.SimpleSchema)
	if err != nil {
		return nil, err
	}
	b3, err := json.Marshal(p.Refable)
	if err != nil {
		return nil, err
	}
	b4, err := json.Marshal(p.VendorExtensible)
	if err != nil {
		return nil, err
	}
	b5, err := json.Marshal(p.ParamProps)
	if err != nil {
		return nil, err
	}
	return swag.ConcatJSON(b3, b1, b2, b4, b5), nil
}<|MERGE_RESOLUTION|>--- conflicted
+++ resolved
@@ -39,8 +39,7 @@
 
 // BodyParam creates a body parameter
 func BodyParam(name string, schema *Schema) *Parameter {
-	return &Parameter{ParamProps: ParamProps{Name: name, In: "body", Schema: schema},
-		SimpleSchema: SimpleSchema{Type: "object"}}
+	return &Parameter{ParamProps: ParamProps{Name: name, In: "body", Schema: schema}, SimpleSchema: SimpleSchema{Type: "object"}}
 }
 
 // FormDataParam creates a body parameter
@@ -50,15 +49,12 @@
 
 // FileParam creates a body parameter
 func FileParam(name string) *Parameter {
-	return &Parameter{ParamProps: ParamProps{Name: name, In: "formData"},
-		SimpleSchema: SimpleSchema{Type: "file"}}
+	return &Parameter{ParamProps: ParamProps{Name: name, In: "formData"}, SimpleSchema: SimpleSchema{Type: "file"}}
 }
 
 // SimpleArrayParam creates a param for a simple array (string, int, date etc)
 func SimpleArrayParam(name, tpe, fmt string) *Parameter {
-	return &Parameter{ParamProps: ParamProps{Name: name},
-		SimpleSchema: SimpleSchema{Type: jsonArray, CollectionFormat: "csv",
-			Items: &Items{SimpleSchema: SimpleSchema{Type: "string", Format: fmt}}}}
+	return &Parameter{ParamProps: ParamProps{Name: name}, SimpleSchema: SimpleSchema{Type: "array", CollectionFormat: "csv", Items: &Items{SimpleSchema: SimpleSchema{Type: "string", Format: fmt}}}}
 }
 
 // ParamRef creates a parameter that's a json reference
@@ -69,46 +65,25 @@
 }
 
 // ParamProps describes the specific attributes of an operation parameter
-<<<<<<< HEAD
-//
-// NOTE:
-// - Schema is defined when "in" == "body": see validate
-// - AllowEmptyValue is allowed where "in" == "query" || "formData"
-=======
->>>>>>> a1605996
 type ParamProps struct {
 	Description     string  `json:"description,omitempty"`
 	Name            string  `json:"name,omitempty"`
 	In              string  `json:"in,omitempty"`
 	Required        bool    `json:"required,omitempty"`
-	Schema          *Schema `json:"schema,omitempty"`
-	AllowEmptyValue bool    `json:"allowEmptyValue,omitempty"`
+	Schema          *Schema `json:"schema,omitempty"`          // when in == "body"
+	AllowEmptyValue bool    `json:"allowEmptyValue,omitempty"` // when in == "query" || "formData"
 }
 
 // Parameter a unique parameter is defined by a combination of a [name](#parameterName) and [location](#parameterIn).
 //
 // There are five possible parameter types.
-// * Path - Used together with [Path Templating](#pathTemplating), where the parameter value is actually part
-//   of the operation's URL. This does not include the host or base path of the API. For example, in `/items/{itemId}`,
-//   the path parameter is `itemId`.
+// * Path - Used together with [Path Templating](#pathTemplating), where the parameter value is actually part of the operation's URL. This does not include the host or base path of the API. For example, in `/items/{itemId}`, the path parameter is `itemId`.
 // * Query - Parameters that are appended to the URL. For example, in `/items?id=###`, the query parameter is `id`.
 // * Header - Custom headers that are expected as part of the request.
-// * Body - The payload that's appended to the HTTP request. Since there can only be one payload, there can only be
-//   _one_ body parameter. The name of the body parameter has no effect on the parameter itself and is used for
-//   documentation purposes only. Since Form parameters are also in the payload, body and form parameters cannot exist
-//   together for the same operation.
-// * Form - Used to describe the payload of an HTTP request when either `application/x-www-form-urlencoded` or
-//   `multipart/form-data` are used as the content type of the request (in Swagger's definition,
-//   the [`consumes`](#operationConsumes) property of an operation). This is the only parameter type that can be used
-//   to send files, thus supporting the `file` type. Since form parameters are sent in the payload, they cannot be
-//   declared together with a body parameter for the same operation. Form parameters have a different format based on
-//   the content-type used (for further details, consult http://www.w3.org/TR/html401/interact/forms.html#h-17.13.4).
-//   * `application/x-www-form-urlencoded` - Similar to the format of Query parameters but as a payload.
-//   For example, `foo=1&bar=swagger` - both `foo` and `bar` are form parameters. This is normally used for simple
-//   parameters that are being transferred.
-//   * `multipart/form-data` - each parameter takes a section in the payload with an internal header.
-//   For example, for the header `Content-Disposition: form-data; name="submit-name"` the name of the parameter is
-//   `submit-name`. This type of form parameters is more commonly used for file transfers.
+// * Body - The payload that's appended to the HTTP request. Since there can only be one payload, there can only be *one* body parameter. The name of the body parameter has no effect on the parameter itself and is used for documentation purposes only. Since Form parameters are also in the payload, body and form parameters cannot exist together for the same operation.
+// * Form - Used to describe the payload of an HTTP request when either `application/x-www-form-urlencoded` or `multipart/form-data` are used as the content type of the request (in Swagger's definition, the [`consumes`](#operationConsumes) property of an operation). This is the only parameter type that can be used to send files, thus supporting the `file` type. Since form parameters are sent in the payload, they cannot be declared together with a body parameter for the same operation. Form parameters have a different format based on the content-type used (for further details, consult http://www.w3.org/TR/html401/interact/forms.html#h-17.13.4):
+//   * `application/x-www-form-urlencoded` - Similar to the format of Query parameters but as a payload. For example, `foo=1&bar=swagger` - both `foo` and `bar` are form parameters. This is normally used for simple parameters that are being transferred.
+//   * `multipart/form-data` - each parameter takes a section in the payload with an internal header. For example, for the header `Content-Disposition: form-data; name="submit-name"` the name of the parameter is `submit-name`. This type of form parameters is more commonly used for file transfers.
 //
 // For more information: http://goo.gl/8us55a#parameterObject
 type Parameter struct {
@@ -124,7 +99,7 @@
 	if ex, ok := p.Extensions[token]; ok {
 		return &ex, nil
 	}
-	if token == jsonRef {
+	if token == "$ref" {
 		return &p.Ref, nil
 	}
 
@@ -173,7 +148,7 @@
 
 // CollectionOf a fluent builder method for an array parameter
 func (p *Parameter) CollectionOf(items *Items, format string) *Parameter {
-	p.Type = jsonArray
+	p.Type = "array"
 	p.Items = items
 	p.CollectionFormat = format
 	return p
@@ -295,7 +270,10 @@
 	if err := json.Unmarshal(data, &p.VendorExtensible); err != nil {
 		return err
 	}
-	return json.Unmarshal(data, &p.ParamProps)
+	if err := json.Unmarshal(data, &p.ParamProps); err != nil {
+		return err
+	}
+	return nil
 }
 
 // MarshalJSON converts this items object to JSON
