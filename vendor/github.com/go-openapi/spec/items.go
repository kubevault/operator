// Copyright 2015 go-swagger maintainers
//
// Licensed under the Apache License, Version 2.0 (the "License");
// you may not use this file except in compliance with the License.
// You may obtain a copy of the License at
//
//    http://www.apache.org/licenses/LICENSE-2.0
//
// Unless required by applicable law or agreed to in writing, software
// distributed under the License is distributed on an "AS IS" BASIS,
// WITHOUT WARRANTIES OR CONDITIONS OF ANY KIND, either express or implied.
// See the License for the specific language governing permissions and
// limitations under the License.

package spec

import (
	"encoding/json"
	"strings"

	"github.com/go-openapi/jsonpointer"
	"github.com/go-openapi/swag"
)

<<<<<<< HEAD
const (
	jsonRef = "$ref"
)

=======
>>>>>>> a1605996
// SimpleSchema describe swagger simple schemas for parameters and headers
type SimpleSchema struct {
	Type             string      `json:"type,omitempty"`
	Format           string      `json:"format,omitempty"`
	Items            *Items      `json:"items,omitempty"`
	CollectionFormat string      `json:"collectionFormat,omitempty"`
	Default          interface{} `json:"default,omitempty"`
	Example          interface{} `json:"example,omitempty"`
}

// TypeName return the type (or format) of a simple schema
func (s *SimpleSchema) TypeName() string {
	if s.Format != "" {
		return s.Format
	}
	return s.Type
}

// ItemsTypeName yields the type of items in a simple schema array
func (s *SimpleSchema) ItemsTypeName() string {
	if s.Items == nil {
		return ""
	}
	return s.Items.TypeName()
}

// CommonValidations describe common JSON-schema validations
type CommonValidations struct {
	Maximum          *float64      `json:"maximum,omitempty"`
	ExclusiveMaximum bool          `json:"exclusiveMaximum,omitempty"`
	Minimum          *float64      `json:"minimum,omitempty"`
	ExclusiveMinimum bool          `json:"exclusiveMinimum,omitempty"`
	MaxLength        *int64        `json:"maxLength,omitempty"`
	MinLength        *int64        `json:"minLength,omitempty"`
	Pattern          string        `json:"pattern,omitempty"`
	MaxItems         *int64        `json:"maxItems,omitempty"`
	MinItems         *int64        `json:"minItems,omitempty"`
	UniqueItems      bool          `json:"uniqueItems,omitempty"`
	MultipleOf       *float64      `json:"multipleOf,omitempty"`
	Enum             []interface{} `json:"enum,omitempty"`
}

// Items a limited subset of JSON-Schema's items object.
// It is used by parameter definitions that are not located in "body".
//
// For more information: http://goo.gl/8us55a#items-object
type Items struct {
	Refable
	CommonValidations
	SimpleSchema
	VendorExtensible
}

// NewItems creates a new instance of items
func NewItems() *Items {
	return &Items{}
}

// Typed a fluent builder method for the type of item
func (i *Items) Typed(tpe, format string) *Items {
	i.Type = tpe
	i.Format = format
	return i
}

// CollectionOf a fluent builder method for an array item
func (i *Items) CollectionOf(items *Items, format string) *Items {
	i.Type = jsonArray
	i.Items = items
	i.CollectionFormat = format
	return i
}

// WithDefault sets the default value on this item
func (i *Items) WithDefault(defaultValue interface{}) *Items {
	i.Default = defaultValue
	return i
}

// WithMaxLength sets a max length value
func (i *Items) WithMaxLength(max int64) *Items {
	i.MaxLength = &max
	return i
}

// WithMinLength sets a min length value
func (i *Items) WithMinLength(min int64) *Items {
	i.MinLength = &min
	return i
}

// WithPattern sets a pattern value
func (i *Items) WithPattern(pattern string) *Items {
	i.Pattern = pattern
	return i
}

// WithMultipleOf sets a multiple of value
func (i *Items) WithMultipleOf(number float64) *Items {
	i.MultipleOf = &number
	return i
}

// WithMaximum sets a maximum number value
func (i *Items) WithMaximum(max float64, exclusive bool) *Items {
	i.Maximum = &max
	i.ExclusiveMaximum = exclusive
	return i
}

// WithMinimum sets a minimum number value
func (i *Items) WithMinimum(min float64, exclusive bool) *Items {
	i.Minimum = &min
	i.ExclusiveMinimum = exclusive
	return i
}

// WithEnum sets a the enum values (replace)
func (i *Items) WithEnum(values ...interface{}) *Items {
	i.Enum = append([]interface{}{}, values...)
	return i
}

// WithMaxItems sets the max items
func (i *Items) WithMaxItems(size int64) *Items {
	i.MaxItems = &size
	return i
}

// WithMinItems sets the min items
func (i *Items) WithMinItems(size int64) *Items {
	i.MinItems = &size
	return i
}

// UniqueValues dictates that this array can only have unique items
func (i *Items) UniqueValues() *Items {
	i.UniqueItems = true
	return i
}

// AllowDuplicates this array can have duplicates
func (i *Items) AllowDuplicates() *Items {
	i.UniqueItems = false
	return i
}

// UnmarshalJSON hydrates this items instance with the data from JSON
func (i *Items) UnmarshalJSON(data []byte) error {
	var validations CommonValidations
	if err := json.Unmarshal(data, &validations); err != nil {
		return err
	}
	var ref Refable
	if err := json.Unmarshal(data, &ref); err != nil {
		return err
	}
	var simpleSchema SimpleSchema
	if err := json.Unmarshal(data, &simpleSchema); err != nil {
		return err
	}
	var vendorExtensible VendorExtensible
	if err := json.Unmarshal(data, &vendorExtensible); err != nil {
		return err
	}
	i.Refable = ref
	i.CommonValidations = validations
	i.SimpleSchema = simpleSchema
	i.VendorExtensible = vendorExtensible
	return nil
}

// MarshalJSON converts this items object to JSON
func (i Items) MarshalJSON() ([]byte, error) {
	b1, err := json.Marshal(i.CommonValidations)
	if err != nil {
		return nil, err
	}
	b2, err := json.Marshal(i.SimpleSchema)
	if err != nil {
		return nil, err
	}
	b3, err := json.Marshal(i.Refable)
	if err != nil {
		return nil, err
	}
	b4, err := json.Marshal(i.VendorExtensible)
	if err != nil {
		return nil, err
	}
	return swag.ConcatJSON(b4, b3, b1, b2), nil
}

// JSONLookup look up a value by the json property name
func (i Items) JSONLookup(token string) (interface{}, error) {
<<<<<<< HEAD
	if token == jsonRef {
=======
	if token == "$ref" {
>>>>>>> a1605996
		return &i.Ref, nil
	}

	r, _, err := jsonpointer.GetForToken(i.CommonValidations, token)
	if err != nil && !strings.HasPrefix(err.Error(), "object has no field") {
		return nil, err
	}
	if r != nil {
		return r, nil
	}
	r, _, err = jsonpointer.GetForToken(i.SimpleSchema, token)
	return r, err
}<|MERGE_RESOLUTION|>--- conflicted
+++ resolved
@@ -22,13 +22,6 @@
 	"github.com/go-openapi/swag"
 )
 
-<<<<<<< HEAD
-const (
-	jsonRef = "$ref"
-)
-
-=======
->>>>>>> a1605996
 // SimpleSchema describe swagger simple schemas for parameters and headers
 type SimpleSchema struct {
 	Type             string      `json:"type,omitempty"`
@@ -96,7 +89,7 @@
 
 // CollectionOf a fluent builder method for an array item
 func (i *Items) CollectionOf(items *Items, format string) *Items {
-	i.Type = jsonArray
+	i.Type = "array"
 	i.Items = items
 	i.CollectionFormat = format
 	return i
@@ -224,11 +217,7 @@
 
 // JSONLookup look up a value by the json property name
 func (i Items) JSONLookup(token string) (interface{}, error) {
-<<<<<<< HEAD
-	if token == jsonRef {
-=======
 	if token == "$ref" {
->>>>>>> a1605996
 		return &i.Ref, nil
 	}
 
