--- conflicted
+++ resolved
@@ -22,13 +22,6 @@
 	"github.com/go-openapi/swag"
 )
 
-<<<<<<< HEAD
-const (
-	jsonArray = "array"
-)
-
-=======
->>>>>>> a1605996
 // HeaderProps describes a response header
 type HeaderProps struct {
 	Description string `json:"description,omitempty"`
@@ -64,7 +57,7 @@
 
 // CollectionOf a fluent builder method for an array item
 func (h *Header) CollectionOf(items *Items, format string) *Header {
-	h.Type = jsonArray
+	h.Type = "array"
 	h.Items = items
 	h.CollectionFormat = format
 	return h
