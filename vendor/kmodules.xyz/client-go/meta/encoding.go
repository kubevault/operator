--- conflicted
+++ resolved
@@ -130,10 +130,7 @@
 // Decode takes an input structure and uses reflection to translate it to
 // the output structure. output must be a pointer to a map or struct.
 //
-<<<<<<< HEAD
-=======
 // WARNING: `json` tags are not respected when struct converted to map[string]interface{}
->>>>>>> a1605996
 // WARNING: Embedded structs are not decoded properly: https://github.com/mitchellh/mapstructure/pull/80
 //
 func Decode(input interface{}, output interface{}) error {
